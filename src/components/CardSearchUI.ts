--- conflicted
+++ resolved
@@ -214,17 +214,10 @@
   }
 
   private createCardElement(card: Card): string {
-<<<<<<< HEAD
-=======
-    let atk = '';
-    let def = '';
-    if (card) {
-      atk = card.atk != null ? card.atk.toString() : '';
-      def = card.def != null ? card.def.toString() : '';
-    }
-    //const thumbUrl = card.card_images?.[0]?.url_small || '';
->>>>>>> 4b66c680
-    const fullImageUrl = card.card_images?.[0]?.id || 0;
+    const thumbUrl = card.card_images?.[0]?.url_small || '';
+    const fullImageUrl = card.card_images?.[0]?.id?.toString() || '';
+    const atk = card.atk !== undefined ? card.atk.toString() : '';
+    const def = card.def !== undefined ? card.def.toString() : '';
     const stats = atk && def ? `${atk}/${def}` : atk ? `${atk}/?` : def ? `?/${def}` : '';
     const level = card.level ? `LV.${card.level}` : card.linkval ? `LINK-${card.linkval}` : '';
     const attribute = card.attribute ? card.attribute : '';
@@ -239,7 +232,7 @@
     return `
       <div class="search-card card-hover-target" data-card-id="${card.id}" ${previewAttrs}>
         <div class="search-card-thumb">
-          <img src="https://yugiohgenesys.com.mx/api/cards/${fullImageUrl}" alt="${this.escapeAttribute(card.name)}" loading="lazy" />
+          <img src="http://127.0.0.1:8000/cards/${fullImageUrl}" alt="${this.escapeAttribute(card.name)}" loading="lazy" />
           ${level ? `<span class="search-card-level">${this.escapeText(level)}</span>` : ''}
           ${attribute ? `<span class="search-card-attribute">${this.escapeText(attribute)}</span>` : ''}
         </div>
@@ -378,20 +371,20 @@
     }
   }
 
-  private buildPreviewDataset(card: Card, imageUrl: number): string {
+  private buildPreviewDataset(card: Card, imageUrl: string): string {
     const sanitizedDesc = this.escapeAttribute(this.normalizeWhitespace(card.desc));
     const attrs = [
       `data-card-name="${this.escapeAttribute(card.name)}"`,
       `data-card-type="${this.escapeAttribute(card.type)}"`,
       `data-card-race="${this.escapeAttribute(card.race)}"`,
       `data-card-attribute="${this.escapeAttribute(card.attribute || '')}"`,
-      `data-card-level="${card?.level?.toString() ?? ''}"`,
-      `data-card-link="${card?.linkval?.toString() ?? ''}"`,
-      `data-card-scale="${card?.scale?.toString() ?? ''}"`,
-      `data-card-atk="${card?.atk?.toString() ?? ''}"`,
-      `data-card-def="${card?.def?.toString() ?? ''}"`,
+      `data-card-level="${card.level !== undefined ? card.level.toString() : ''}"`,
+      `data-card-link="${card.linkval !== undefined ? card.linkval.toString() : ''}"`,
+      `data-card-scale="${card.scale !== undefined ? card.scale.toString() : ''}"`,
+      `data-card-atk="${card.atk !== undefined ? card.atk.toString() : ''}"`,
+      `data-card-def="${card.def !== undefined ? card.def.toString() : ''}"`,
       `data-card-desc="${sanitizedDesc}"`,
-      `data-card-image="https://yugiohgenesys.com.mx/api/cards/${imageUrl}"`,
+      `data-card-image="http://127.0.0.1:8000/cards/${imageUrl}"`,
     ];
 
     return attrs.join(' ');
