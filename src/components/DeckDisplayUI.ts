import type { DeckState, DeckCard, DeckTypeValue } from '../types/Card';
import { DeckType } from '../types/Card';
import { GenesysService } from '../services/GenesysService';

//const AVATAR_PLACEHOLDER = 'https://www.google.com/url?sa=i&url=https%3A%2F%2Faminoapps.com%2Fc%2Fyugioh-espanol%2Fpage%2Fblog%2Fcartas-caracteristicas-de-yu-gi-oh%2F1YvK_oxh6u0ozo6nndaV2aMdbQ8eBzkG5V&psig=AOvVaw0JSkRLYInOdvYtnc1Id34T&ust=1758764242524000&source=images&cd=vfe&opi=89978449&ved=0CBUQjRxqFwoTCNjou8Oh8I8DFQAAAAAdAAAAABAE';

export class DeckDisplayUI {
  private mainDeckContainer: HTMLElement;
  private extraDeckContainer: HTMLElement;
  private sideDeckContainer: HTMLElement;
  private mainCountElement: HTMLElement;
  private extraCountElement: HTMLElement;
  private sideCountElement: HTMLElement;
  private onRemoveCard: (cardId: number, deckType: DeckTypeValue, removeAll: boolean) => void;
  private onAddCard: (cardId: number, deckType: DeckTypeValue) => void;

  constructor(
    mainDeckId: string,
    extraDeckId: string,
    sideDeckId: string,
    mainCountId: string,
    extraCountId: string,
    sideCountId: string,
    onRemoveCard: (cardId: number, deckType: DeckTypeValue, removeAll: boolean) => void,
    onAddCard: (cardId: number, deckType: DeckTypeValue) => void
  ) {
    this.mainDeckContainer = document.getElementById(mainDeckId) as HTMLElement;
    this.extraDeckContainer = document.getElementById(extraDeckId) as HTMLElement;
    this.sideDeckContainer = document.getElementById(sideDeckId) as HTMLElement;
    this.mainCountElement = document.getElementById(mainCountId) as HTMLElement;
    this.extraCountElement = document.getElementById(extraCountId) as HTMLElement;
    this.sideCountElement = document.getElementById(sideCountId) as HTMLElement;
    this.onRemoveCard = onRemoveCard;
    this.onAddCard = onAddCard;

    this.initializeEventListeners();
  }

  private initializeEventListeners(): void {
    [this.mainDeckContainer, this.extraDeckContainer, this.sideDeckContainer].forEach((container) => {
      container.addEventListener('click', (event) => {
        const button = (event.target as HTMLElement).closest('.deck-avatar-action') as HTMLElement | null;

        if (!button) {
          return;
        }

        const cardId = parseInt(button.getAttribute('data-card-id') || '0', 10);
        const deckType = button.getAttribute('data-deck-type') as DeckTypeValue;
        const action = button.getAttribute('data-action');

        if (!cardId || !deckType || !action) {
          return;
        }

        if (action === 'add') {
          this.onAddCard(cardId, deckType);
        } else if (action === 'remove') {
          this.onRemoveCard(cardId, deckType, false);
        } else if (action === 'delete') {
          this.onRemoveCard(cardId, deckType, true);
        }
      });
    });
  }

  public updateDeckDisplay(deckState: DeckState): void {
    this.displayDeckCards(this.mainDeckContainer, deckState.mainDeck, DeckType.MAIN);
    this.displayDeckCards(this.extraDeckContainer, deckState.extraDeck, DeckType.EXTRA);
    this.displayDeckCards(this.sideDeckContainer, deckState.sideDeck, DeckType.SIDE);

    this.updateDeckCounts(deckState);
    this.updateDeckInsights(deckState);
    this.updateDeckTotal(deckState);
  }

  private displayDeckCards(container: HTMLElement, deckCards: DeckCard[], deckType: DeckTypeValue): void {
    if (deckCards.length === 0) {
      container.innerHTML = `
        <div class="deck-lane-empty">
          <p>No cards in this section</p>
        </div>
      `;
      return;
    }

    const cardsHtml = deckCards
      .map((deckCard) => this.createDeckAvatar(deckCard, deckType))
      .join('');

    container.innerHTML = `
      <div class="deck-avatar-list">
        ${cardsHtml}
      </div>
    `;
  }

  private createDeckAvatar(deckCard: DeckCard, deckType: DeckTypeValue): string {
    const card = deckCard.card;
    const fullImageUrl = card.card_images?.[0]?.id || 0;
    const quantity = deckCard.quantity;
    const basePoints = GenesysService.getCardPoints(card.name) || 0;
    const totalPoints = basePoints * quantity;
    const formattedPoints = totalPoints.toLocaleString('es-MX');
   
    const pointsLabel = totalPoints === 1 ? 'PT' : 'PTS';
    const scoreClass = basePoints > 0 ? '' : ' deck-avatar-score--zero';
    const previewData = this.buildPreviewDataset(card, fullImageUrl);

    return `
<<<<<<< HEAD
     <div
  class="deck-avatar card-hover-target"
  style="--bg-image: url('http://127.0.0.1:8000/cards/${fullImageUrl}')"
  data-card-id="${card.id}"
  data-deck-type="${deckType}"
  title="${this.escapeAttribute(card.name)}"
  ${previewData}
>
  <img
    class="deck-avatar-image"
    src="http://127.0.0.1:8000/cards/${fullImageUrl}"
    alt="${this.escapeAttribute(card.name)}"
    loading="lazy"
  />

  <div class="deck-avatar-overlay">
    <div class="deck-avatar-qty" aria-label="Cantidad de copias">
      <span>${quantity}</span>
    </div>

    <div class="deck-avatar-actions" role="group" aria-label="Acciones de carta">
      <button class="deck-avatar-action" type="button" data-action="add" data-card-id="${card.id}" data-deck-type="${deckType}" title="Agregar una copia">
        <span class="material-symbols-outlined">add</span>
      </button>
      <button class="deck-avatar-action" type="button" data-action="remove" data-card-id="${card.id}" data-deck-type="${deckType}" title="Quitar una copia">
        <span class="material-symbols-outlined">remove</span>
      </button>
      <button class="deck-avatar-action" type="button" data-action="delete" data-card-id="${card.id}" data-deck-type="${deckType}" title="Eliminar todas las copias">
        <span class="material-symbols-outlined">delete</span>
      </button>
    </div>

    <div class="deck-avatar-score${scoreClass}" aria-label="Puntos Genesys">
      <span class="deck-avatar-score-number">${formattedPoints}</span>
      <span class="deck-avatar-score-label">${pointsLabel}</span>
    </div>
  </div>
</div>
=======
      <div
        class="deck-avatar card-hover-target"
        data-card-id="${card.id}"
        data-deck-type="${deckType}"
        ${previewData}
        title="${this.escapeAttribute(card.name)}"
      >
        <img
          class="deck-avatar-image"
          src="https://yugiohgenesys.com.mx/api/cards/${fullImageUrl}"
          alt="${this.escapeAttribute(card.name)}"
          loading="lazy"
          style="max-width: 50px; max-height: 80px;"
        />
        <span class="deck-avatar-qty">${quantity}</span>
        ${points > 0 ? `<span class="deck-avatar-score">${points} pts</span>` : ''}
        <div class="deck-avatar-actions">
          <button
            class="deck-avatar-action"
            type="button"
            data-action="add"
            data-card-id="${card.id}"
            data-deck-type="${deckType}"
            title="Add one copy"
          >
            <span class="material-symbols-outlined">add</span>
          </button>
          <button
            class="deck-avatar-action"
            type="button"
            data-action="remove"
            data-card-id="${card.id}"
            data-deck-type="${deckType}"
            title="Remove one copy"
          >
            <span class="material-symbols-outlined">remove</span>
          </button>
          <button
            class="deck-avatar-action"
            type="button"
            data-action="delete"
            data-card-id="${card.id}"
            data-deck-type="${deckType}"
            title="Remove all copies"
          >
            <span class="material-symbols-outlined">delete</span>
          </button>
        </div>
      </div>
>>>>>>> d2594e0e
    `;
  }

  private updateDeckCounts(deckState: DeckState): void {
    const mainCount = this.getTotalCardsCount(deckState.mainDeck);
    const extraCount = this.getTotalCardsCount(deckState.extraDeck);
    const sideCount = this.getTotalCardsCount(deckState.sideDeck);

    this.mainCountElement.textContent = `(${mainCount}/60)`;
    this.extraCountElement.textContent = `(${extraCount}/15)`;
    this.sideCountElement.textContent = `(${sideCount}/15)`;

    this.updateCountState(this.mainCountElement, mainCount, 60);
    this.updateCountState(this.extraCountElement, extraCount, 15);
    this.updateCountState(this.sideCountElement, sideCount, 15);
  }

  private updateDeckInsights(deckState: DeckState): void {
    const stats = { monster: 0, spell: 0, trap: 0 };

    deckState.mainDeck.forEach((deckCard) => {
      const type = deckCard.card.type;
      const qty = deckCard.quantity;

      if (type.includes('Spell')) {
        stats.spell += qty;
      } else if (type.includes('Trap')) {
        stats.trap += qty;
      } else {
        stats.monster += qty;
      }
    });

    const monsterElement = document.getElementById('stat-monster');
    const spellElement = document.getElementById('stat-spell');
    const trapElement = document.getElementById('stat-trap');

    if (monsterElement) {
      monsterElement.textContent = stats.monster.toString();
    }
    if (spellElement) {
      spellElement.textContent = stats.spell.toString();
    }
    if (trapElement) {
      trapElement.textContent = stats.trap.toString();
    }
  }

  private updateDeckTotal(deckState: DeckState): void {
    const total =
      this.getTotalCardsCount(deckState.mainDeck) +
      this.getTotalCardsCount(deckState.extraDeck) +
      this.getTotalCardsCount(deckState.sideDeck);

    const deckTotalElement = document.getElementById('deck-total');
    if (deckTotalElement) {
      deckTotalElement.textContent = this.formatCardTotal(total);
    }
  }

  private formatCardTotal(total: number): string {
    return `${total} ${total === 1 ? 'card' : 'cards'}`;
  }

  private updateCountState(element: HTMLElement, count: number, limit: number): void {
    element.classList.remove('count-warning', 'count-full', 'count-normal');

    if (count === limit) {
      element.classList.add('count-full');
    } else if (count >= limit * 0.8) {
      element.classList.add('count-warning');
    } else {
      element.classList.add('count-normal');
    }
  }

  private getTotalCardsCount(deckCards: DeckCard[]): number {
    return deckCards.reduce((total, deckCard) => total + deckCard.quantity, 0);
  }

  public updateGenesysPointsDisplay(deckManager: any): void {
    const genesysPointsElement = document.getElementById('genesys-points');
    if (genesysPointsElement) {
      const totalPoints = deckManager.calculateGenesysPoints();
      genesysPointsElement.textContent = totalPoints.toLocaleString('en-US');
    }
  }

  private buildPreviewDataset(card: DeckCard['card'], imageUrl: number): string {
    const sanitizedDesc = this.escapeAttribute(this.normalizeWhitespace(card.desc));
    const attrs = [
      `data-card-name="${this.escapeAttribute(card.name)}"`,
      `data-card-type="${this.escapeAttribute(card.type)}"`,
      `data-card-race="${this.escapeAttribute(card.race)}"`,
      `data-card-attribute="${this.escapeAttribute(card.attribute || '')}"`,
      `data-card-level="${card.level ?? ''}"`,
      `data-card-link="${card.linkval ?? ''}"`,
      `data-card-scale="${card.scale ?? ''}"`,
      `data-card-atk="${card.atk ?? ''}"`,
      `data-card-def="${card.def ?? ''}"`,
      `data-card-desc="${sanitizedDesc}"`,
      `data-card-image="https://yugiohgenesys.com.mx/api/cards/${imageUrl}"`
    ];

    return attrs.join(' ');
  }

  private normalizeWhitespace(value: string): string {
    return value ? value.replace(/\s+/g, ' ').trim() : '';
  }

  private escapeAttribute(value: string): string {
    return value
      .replace(/&/g, '&amp;')
      .replace(/"/g, '&quot;')
      .replace(/</g, '&lt;')
      .replace(/>/g, '&gt;')
      .replace(/'/g, '&#39;');
  }
}<|MERGE_RESOLUTION|>--- conflicted
+++ resolved
@@ -108,10 +108,9 @@
     const previewData = this.buildPreviewDataset(card, fullImageUrl);
 
     return `
-<<<<<<< HEAD
      <div
   class="deck-avatar card-hover-target"
-  style="--bg-image: url('http://127.0.0.1:8000/cards/${fullImageUrl}')"
+  style="--bg-image: url('https://yugiohgenesys.com.mx/api/cards/${fullImageUrl}')"
   data-card-id="${card.id}"
   data-deck-type="${deckType}"
   title="${this.escapeAttribute(card.name)}"
@@ -119,7 +118,7 @@
 >
   <img
     class="deck-avatar-image"
-    src="http://127.0.0.1:8000/cards/${fullImageUrl}"
+    src="https://yugiohgenesys.com.mx/api/cards/${fullImageUrl}"
     alt="${this.escapeAttribute(card.name)}"
     loading="lazy"
   />
@@ -147,57 +146,6 @@
     </div>
   </div>
 </div>
-=======
-      <div
-        class="deck-avatar card-hover-target"
-        data-card-id="${card.id}"
-        data-deck-type="${deckType}"
-        ${previewData}
-        title="${this.escapeAttribute(card.name)}"
-      >
-        <img
-          class="deck-avatar-image"
-          src="https://yugiohgenesys.com.mx/api/cards/${fullImageUrl}"
-          alt="${this.escapeAttribute(card.name)}"
-          loading="lazy"
-          style="max-width: 50px; max-height: 80px;"
-        />
-        <span class="deck-avatar-qty">${quantity}</span>
-        ${points > 0 ? `<span class="deck-avatar-score">${points} pts</span>` : ''}
-        <div class="deck-avatar-actions">
-          <button
-            class="deck-avatar-action"
-            type="button"
-            data-action="add"
-            data-card-id="${card.id}"
-            data-deck-type="${deckType}"
-            title="Add one copy"
-          >
-            <span class="material-symbols-outlined">add</span>
-          </button>
-          <button
-            class="deck-avatar-action"
-            type="button"
-            data-action="remove"
-            data-card-id="${card.id}"
-            data-deck-type="${deckType}"
-            title="Remove one copy"
-          >
-            <span class="material-symbols-outlined">remove</span>
-          </button>
-          <button
-            class="deck-avatar-action"
-            type="button"
-            data-action="delete"
-            data-card-id="${card.id}"
-            data-deck-type="${deckType}"
-            title="Remove all copies"
-          >
-            <span class="material-symbols-outlined">delete</span>
-          </button>
-        </div>
-      </div>
->>>>>>> d2594e0e
     `;
   }
 
